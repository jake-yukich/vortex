import argparse

import torch
import yaml

from vortex.model.model import StripedHyena
from vortex.model.tokenizer import HFAutoTokenizer, CharLevelTokenizer
from vortex.model.utils import dotdict


def test_dna_model(model, device="cuda:0"):
    """
    Test a DNA sequence model by comparing its predictions to the input sequence.
    We expect accuracy to be high for this highly conserved 16S ribosomal RNA gene.
    Scores of 25-30% suggest a broken model loading.

    Args:
        model_name (str): Name of the model to test
        device (str): Device to run the model on (default: 'cuda:0')

    Returns:
        tuple: (original sequence, predicted sequence, accuracy)
    """
    # Test sequence: E. coli BD1 16S ribosomal RNA gene, a conserved gene
    seq = "AAATTGAAGAGTTTGATCATGGCTCAGATTGAACGCTGGCGGCAGGCCTAACACATGCAAGTCGAACGGTAACAGGAAGAAGCTTGCTCTTTGCTGACGAGTGGCGGACGGGTGAGTAATGTCTGGGAAACTGCCTGATGGAGGGGGATAACTACTGGAAACGGTAGCTAATACCGCATAACGTCGCAAGACCAAAGAGGGGGACCTTCGGGCCTCTTGCCATCGGATGTGCCCAGATGGGATTAGCTAGTAGGTGGGGTAACGGCTCACCTAGGCGACGATCCCTAGCTGGTCTGAGAGGATGACCAGCCACACTGGAACTGAGACACGGTCCAGACTCCTACGGGAGGCAGCAGTGGGGAATATTGCACAATGGGCGCAAGCCTGATGCAGCCATGCCGCGTGTATGAAGAAGGCCTTCGGGTTGTAAAGTACTTTCAGCGGGGAGGAAGGGAGTAAAGTTAATACCTTTGCTCATTGACGTTACCCGCAGAAGAAGCACCGGCTAACTCCGTGCCAGCAGCCGCGGTAATACGGAGGGTGCAAGCGTTAATCGGAATTACTGGGCGTAAAGCGCACGCAGGCGGTTTGTTAAGTCA"
<<<<<<< HEAD

    input_ids = (
        torch.tensor(
            tokenizer.tokenize(seq),
            dtype=torch.int,
        )
        .to(device)
        .unsqueeze(0)
    )

    output1, _ = model.forward(input_ids)
=======
    
    input_ids = torch.tensor(
        tokenizer.tokenize(seq),
        dtype=torch.int,
    ).to(device).unsqueeze(0)

    with torch.no_grad():
        output1, _ = model.forward(input_ids)
>>>>>>> ded2aa89
    logprobs = torch.log_softmax(output1[:, :-1, :], dim=-1)
    chars = torch.argmax(logprobs, dim=-1)

    target_ids = input_ids[:, 1:]
    pred_logits = output1[:, :-1, :]

    # Calculate cross entropy loss
    loss_fn = torch.nn.CrossEntropyLoss()
    loss = loss_fn(
        pred_logits.reshape(-1, pred_logits.size(-1)), target_ids.reshape(-1).long()
    )

    # Convert predictions to sequence
    pred_tokens = [tokenizer.decode_token(s) for s in chars[0]]
    pred_seq = "".join(pred_tokens)

    # Calculate accuracy
    accuracy = (target_ids[:, :] == chars[:, :]).sum().item() / (
        input_ids.size(1) * input_ids.size(0)
    )

    # Print results
    print("\nResults:")
    print("-" * 80)
    print("Input Sequence:")
    print(seq)
    print("\nPredicted Sequence:")
    print(pred_seq)
    print("\n Loss: {:.3}".format(loss))
    print("\nAccuracy: {:.2%}".format(accuracy))
    print("-" * 80)

    if accuracy < 0.5:
        print(
            "WARNING: Teacher-forced accuracy is below 50%. Model loading may be broken, fully trained models should have >90% accuracy."
        )

    return seq, pred_seq, accuracy, loss.item()


if __name__ == "__main__":
    """
    Test checkpoint correctenss by doing a teacher forced forward pass on a conserved gene.
    
    Expected accuracy values:
    Evo2 7b 500k - 98.16%

    python ./test/generation/test_generation.py --config_path <config_path> --checkpoint_path <path.pt>
    """
    parser = argparse.ArgumentParser(description="Run StripedHyena Model")
    parser.add_argument(
        "--config_path", required=True, help="Path to configuration file"
    )
    parser.add_argument(
        "--checkpoint_path", default=None, help="Path to checkpoint file"
    )

    torch.manual_seed(1)
    torch.cuda.manual_seed(1)

    args = parser.parse_args()

    config = dotdict(yaml.load(open(args.config_path), Loader=yaml.FullLoader))

    if config.tokenizer_type == "CharLevelTokenizer":
        tokenizer = CharLevelTokenizer(config.vocab_size)
    else:
        tokenizer = HFAutoTokenizer(config.vocab_file)

    device = torch.device("cuda:0" if torch.cuda.is_available() else "cpu")
    with torch.device(device):
        m = StripedHyena(config).to(torch.float32)

    with torch.inference_mode():
        m.custom_load_state_dict(torch.load(args.checkpoint_path, map_location=device), strict=False)

    m = m.to(device)
    m.to_bfloat16_except_pr_lc()

    test_dna_model(m)<|MERGE_RESOLUTION|>--- conflicted
+++ resolved
@@ -23,19 +23,6 @@
     """
     # Test sequence: E. coli BD1 16S ribosomal RNA gene, a conserved gene
     seq = "AAATTGAAGAGTTTGATCATGGCTCAGATTGAACGCTGGCGGCAGGCCTAACACATGCAAGTCGAACGGTAACAGGAAGAAGCTTGCTCTTTGCTGACGAGTGGCGGACGGGTGAGTAATGTCTGGGAAACTGCCTGATGGAGGGGGATAACTACTGGAAACGGTAGCTAATACCGCATAACGTCGCAAGACCAAAGAGGGGGACCTTCGGGCCTCTTGCCATCGGATGTGCCCAGATGGGATTAGCTAGTAGGTGGGGTAACGGCTCACCTAGGCGACGATCCCTAGCTGGTCTGAGAGGATGACCAGCCACACTGGAACTGAGACACGGTCCAGACTCCTACGGGAGGCAGCAGTGGGGAATATTGCACAATGGGCGCAAGCCTGATGCAGCCATGCCGCGTGTATGAAGAAGGCCTTCGGGTTGTAAAGTACTTTCAGCGGGGAGGAAGGGAGTAAAGTTAATACCTTTGCTCATTGACGTTACCCGCAGAAGAAGCACCGGCTAACTCCGTGCCAGCAGCCGCGGTAATACGGAGGGTGCAAGCGTTAATCGGAATTACTGGGCGTAAAGCGCACGCAGGCGGTTTGTTAAGTCA"
-<<<<<<< HEAD
-
-    input_ids = (
-        torch.tensor(
-            tokenizer.tokenize(seq),
-            dtype=torch.int,
-        )
-        .to(device)
-        .unsqueeze(0)
-    )
-
-    output1, _ = model.forward(input_ids)
-=======
     
     input_ids = torch.tensor(
         tokenizer.tokenize(seq),
@@ -44,7 +31,6 @@
 
     with torch.no_grad():
         output1, _ = model.forward(input_ids)
->>>>>>> ded2aa89
     logprobs = torch.log_softmax(output1[:, :-1, :], dim=-1)
     chars = torch.argmax(logprobs, dim=-1)
 

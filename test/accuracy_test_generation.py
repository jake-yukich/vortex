

import argparse
import os
import csv
from typing import Dict, List, Optional, Tuple, Any, NamedTuple, Union
from pathlib import Path
import numpy as np
from Bio import Align
from Bio.Seq import Seq

import yaml


def read_prompts(
    input_file: Path, 
) -> Union[List[List[str]]]:
    """Read prompts from input file."""
    promptseqs: List[str] = []
    
    with open(input_file, encoding='utf-8-sig', newline='') as csvfile:
        reader = csv.reader(csvfile)
        next(reader)
        for row in reader:
            promptseqs.append(row[0])

    return promptseqs

def mid_point_split(*, seq, num_tokens):
<<<<<<< HEAD
    mid_point = 3*(len(seq)//4)
=======
    mid_point = 1*(len(seq)//4)
>>>>>>> 5f9cfb7f
    prompt = seq[:mid_point]
    target = seq[mid_point:mid_point+num_tokens] #Only compare to the section of sequence directly
    return prompt, target

def generate_and_score(sequences, generator, tokenizer, args, generations_per_prompt=5, device='cuda:0'):
    """
    Prompt with first half, generate and score on 2nd half
    """
    import torch

    scores = []
    prompts = []
    targets = []
    
    # Prepare all prompts and targets
    for seq in sequences:
        prompt, target = mid_point_split(seq=seq, num_tokens=args.num_tokens)
        
        # Repeat prompt for multiple generations
        prompts.extend([prompt] * generations_per_prompt)
        targets.extend([target] * generations_per_prompt)
    
    for i in range(len(prompts)):
        prompt = prompts[i]
        target = targets[i]

        with torch.inference_mode():
            # for tokenized_prompt in tokenized_prompts:
            generated_seq = generator.generate(
                num_tokens=args.num_tokens,
                cached_generation=args.cached_generation,
                input_string=prompt,
                device=device,
                verbose=False,
                print_generation=False,
                max_seqlen=8192
            )[0].cpu().numpy()[0]
            decoded_seq = tokenizer.detokenize(generated_seq)
            score = calculate_sequence_identity(decoded_seq, target)
            scores.append(score)
    
    # Reshape scores to group by original sequence
    reshaped_scores = [scores[i:i + generations_per_prompt] 
                      for i in range(0, len(scores), generations_per_prompt)]
    
    return reshaped_scores
    

def calculate_sequence_identity(seq1: str, seq2: str, amino_acids=False) -> Optional[float]:
    """Calculate sequence identity between two sequences."""
    if not seq1 or not seq2:
        return None

    if amino_acids:
        seq1 = seq1[:len(seq1) - (len(seq1) % 3)]
        seq2 = seq2[:len(seq2) - (len(seq2) % 3)]
        aa1 = str(Seq(seq1).translate())
        aa2 = str(Seq(seq2).translate())
        seq1 = aa1
        seq2 == aa2

    aligner = Align.PairwiseAligner()
    aligner.mode = 'global'
    aligner.match_score = 2
    aligner.mismatch_score = -1
    aligner.open_gap_score = -10
    aligner.extend_gap_score = -0.5
    
    alignment = aligner.align(seq1, seq2)[0]

    print(alignment)

    matches = sum(a == b for a, b in zip(alignment[0], alignment[1]))

    return (matches / min(len(seq1),len(seq2))) * 100

def main():
    '''
    python ./test/generation/test_generation.py --config_path <config_path> --checkpoint_path <path.pt>
    '''
    import torch

    from vortex.model.generation import Generator
    from vortex.model.model import StripedHyena
    from vortex.model.tokenizer import HFAutoTokenizer, CharLevelTokenizer
<<<<<<< HEAD
    from vortex.model.utils import dotdict
=======
    from vortex.model.utils import dotdict, load_checkpoint
>>>>>>> 5f9cfb7f

    parser = argparse.ArgumentParser(description="Run StripedHyena Model")
    parser.add_argument("--config_path", required=True, help="Path to configuration file")
    parser.add_argument("--checkpoint_path", default=None, help="Path to checkpoint file")
    parser.add_argument("--num_tokens", default=500, type=int, help="Number of tokens to generate.")
    parser.add_argument("--temperature", default=0.7, type=float)
    parser.add_argument("--top_k", default=4, type=int)
    parser.add_argument("--top_p", default=1.0, type=float)
    parser.add_argument("--generations_per_prompt", default=1, type=int)
    parser.add_argument(
        "--cached_generation",
        action="store_true",
        help="Use caching to speed up generation.",
    )

    torch.manual_seed(1)
    torch.cuda.manual_seed(1)

    args = parser.parse_args()

    config = dotdict(yaml.load(open(args.config_path), Loader=yaml.FullLoader))

    if config.tokenizer_type == "CharLevelTokenizer":
        tokenizer = CharLevelTokenizer(config.vocab_size)
    else:
        tokenizer = HFAutoTokenizer(config.vocab_file)
    
    device = torch.device("cuda:0" if torch.cuda.is_available() else "cpu")
    
    m = StripedHyena(config)

    load_checkpoint(m, checkpoint_path=args.checkpoint_path)

    g = Generator(m, tokenizer, top_k=args.top_k, top_p=args.top_p, temperature=args.temperature)

    sequences = read_prompts('./test/data/prompts.csv')

    scores = generate_and_score(sequences, g, tokenizer, args, generations_per_prompt=args.generations_per_prompt)
    
    print(scores)
    print("\% Matching Nucleotides")
    print(np.mean(scores))

if __name__ == "__main__":
    main()<|MERGE_RESOLUTION|>--- conflicted
+++ resolved
@@ -27,11 +27,7 @@
     return promptseqs
 
 def mid_point_split(*, seq, num_tokens):
-<<<<<<< HEAD
-    mid_point = 3*(len(seq)//4)
-=======
     mid_point = 1*(len(seq)//4)
->>>>>>> 5f9cfb7f
     prompt = seq[:mid_point]
     target = seq[mid_point:mid_point+num_tokens] #Only compare to the section of sequence directly
     return prompt, target
@@ -117,11 +113,7 @@
     from vortex.model.generation import Generator
     from vortex.model.model import StripedHyena
     from vortex.model.tokenizer import HFAutoTokenizer, CharLevelTokenizer
-<<<<<<< HEAD
-    from vortex.model.utils import dotdict
-=======
     from vortex.model.utils import dotdict, load_checkpoint
->>>>>>> 5f9cfb7f
 
     parser = argparse.ArgumentParser(description="Run StripedHyena Model")
     parser.add_argument("--config_path", required=True, help="Path to configuration file")
